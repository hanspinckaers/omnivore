--- conflicted
+++ resolved
@@ -78,11 +78,8 @@
   state: State
   pageType: PageType
   siteName?: string
-<<<<<<< HEAD
   subscription?: string,
-=======
   readAt?: string
->>>>>>> 3787fa40
 }
 
 export type PageInfo = {
@@ -134,11 +131,8 @@
               annotation
               state
               siteName
-<<<<<<< HEAD
               subscription
-=======
               readAt
->>>>>>> 3787fa40
             }
           }
           pageInfo {
