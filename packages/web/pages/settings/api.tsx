--- conflicted
+++ resolved
@@ -22,6 +22,8 @@
 }
 
 export default function Api(): JSX.Element {
+  const router = useRouter()
+
   const { apiKeys, revalidate } = useGetApiKeysQuery()
   const [onDeleteId, setOnDeleteId] = useState<string>('')
   const [addModalOpen, setAddModalOpen] = useState(false)
@@ -32,14 +34,12 @@
   const [apiKeyGenerated, setApiKeyGenerated] = useState('')
   const [dropdownValue, setDropdownValue] = useState<string>('30 days')
   const dropdownMap = new Map([
-    ['7', '7 days'],
-    ['30', '30 days'],
-    ['90', '90 days'],
-    ['365', '1 year'],
-    ['never', 'never'],
+    ['7', 'in 7 days'],
+    ['30', 'in 30 days'],
+    ['90', 'in 90 days'],
+    ['365', 'in 1 year'],
+    ['never', 'Never'],
   ])
-
-  const router = useRouter()
   // default expiry date is 1 year from now
   const defaultExpiresAt = new Date(Date.now() + 1000 * 60 * 60 * 24 * 365)
     .toISOString()
@@ -66,9 +66,10 @@
         usedAt: apiKey.usedAt
           ? new Date(apiKey.usedAt).toISOString()
           : 'Never used',
-        expiresAt: new Date(apiKey.expiresAt).getTime() != neverExpiresDate.getTime()
-          ? new Date(apiKey.expiresAt).toDateString()
-          : 'Never',
+        expiresAt:
+          new Date(apiKey.expiresAt).getTime() != neverExpiresDate.getTime()
+            ? new Date(apiKey.expiresAt).toDateString()
+            : 'Never',
       })
     )
     return rows
@@ -125,13 +126,8 @@
             case 'in 1 year':
               additionalDays = 365
               break
-<<<<<<< HEAD
-            case 'never':
-              break
-=======
             case 'Never':
-              break;
->>>>>>> 2344d671
+              break
           }
           const newExpires = additionalDays ? new Date() : neverExpiresDate
           if (additionalDays) {
@@ -140,13 +136,18 @@
           setExpiresAt(newExpires)
         },
         type: 'select',
-<<<<<<< HEAD
-        options: ['7 days', '30 days', '90 days', '1 year', 'never'],
-        value: `${router.query?.expire ? dropdownMap.get(`${router.query.expire}`) : dropdownValue}`
-=======
-        options: ['in 7 days', 'in 30 days', 'in 90 days', 'in 1 year', 'Never'],
-        value: defaultExpiresAt,
->>>>>>> 2344d671
+        options: [
+          'in 7 days',
+          'in 30 days',
+          'in 90 days',
+          'in 1 year',
+          'Never',
+        ],
+        value: `${
+          router.query?.expire
+            ? dropdownMap.get(`${router.query.expire}`)
+            : dropdownValue
+        }`,
       },
     ])
   }
