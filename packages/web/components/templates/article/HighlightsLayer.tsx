--- conflicted
+++ resolved
@@ -43,10 +43,7 @@
   isAppleAppEmbed: boolean
   highlightBarDisabled: boolean
   showHighlightsModal: boolean
-<<<<<<< HEAD
   highlightOnRelease?: boolean
-=======
->>>>>>> e15119e8
   scrollToHighlight: MutableRefObject<string | null>
 
   setShowHighlightsModal: React.Dispatch<React.SetStateAction<boolean>>
@@ -195,24 +192,6 @@
     [highlights, highlightLocations]
   )
 
-<<<<<<< HEAD
-=======
-  // const handleNativeShare = useCallback((highlightID: string) => {
-  //   // navigator
-  //   //   ?.share({
-  //   //     title: props.articleTitle,
-  //   //     url: `${props.highlightsBaseURL}/${highlightID}`,
-  //   //   })
-  //   //   .then(() => {
-  //   //     setFocusedHighlight(undefined)
-  //   //   })
-  //   //   .catch((error) => {
-  //   //     console.log(error)
-  //   //     setFocusedHighlight(undefined)
-  //   //   })
-  // }, [])
-
->>>>>>> e15119e8
   const openNoteModal = useCallback(
     (inputs: HighlightActionProps) => {
       // First try to send a signal to the ios app
@@ -488,71 +467,6 @@
             })
           }
           break
-<<<<<<< HEAD
-        case 'share':
-          if (props.isAppleAppEmbed) {
-            window?.webkit?.messageHandlers.highlightAction?.postMessage({
-              actionID: 'share',
-              highlightID: focusedHighlight?.id,
-            })
-          }
-
-          window?.AndroidWebKitMessenger?.handleIdentifiableMessage(
-            'shareHighlight',
-            JSON.stringify({
-              highlightID: focusedHighlight?.id,
-            })
-          )
-
-          if (focusedHighlight) {
-            // if (canShareNative) {
-            //   handleNativeShare(focusedHighlight.shortId)
-            // } else {
-            //   setHighlightModalAction({
-            //     highlight: focusedHighlight,
-            //     highlightModalAction: 'share',
-            //   })
-            // }
-          } else {
-            await createHighlightCallback('share')
-          }
-          break
-        case 'unshare':
-          console.log('unshare')
-          break // TODO: implement -- need to show confirmation dialog
-=======
-        // case 'share':
-        //   if (props.isAppleAppEmbed) {
-        //     window?.webkit?.messageHandlers.highlightAction?.postMessage({
-        //       actionID: 'share',
-        //       highlightID: focusedHighlight?.id,
-        //     })
-        //   }
-
-        //   window?.AndroidWebKitMessenger?.handleIdentifiableMessage(
-        //     'shareHighlight',
-        //     JSON.stringify({
-        //       highlightID: focusedHighlight?.id,
-        //     })
-        //   )
-
-        //   if (focusedHighlight) {
-        //     if (canShareNative) {
-        //       handleNativeShare(focusedHighlight.shortId)
-        //     } else {
-        //       setHighlightModalAction({
-        //         highlight: focusedHighlight,
-        //         highlightModalAction: 'share',
-        //       })
-        //     }
-        //   } else {
-        //     await createHighlightCallback('share')
-        //   }
-        //   break
-        // case 'unshare':
-        //   console.log('unshare')
-        //   break // TODO: implement -- need to show confirmation dialog
->>>>>>> e15119e8
         case 'setHighlightLabels':
           if (props.isAppleAppEmbed) {
             window?.webkit?.messageHandlers.highlightAction?.postMessage({
