--- conflicted
+++ resolved
@@ -52,14 +52,11 @@
 const App = () => {
   applyStoredTheme(false)
 
-<<<<<<< HEAD
-=======
   document.addEventListener('updateLabels', (event) => {
     console.log('updating labels: ', event.labels)
     setLabels(event.labels)
   })
 
->>>>>>> 2378abef
   return (
     <>
       <Box
@@ -85,12 +82,8 @@
             margin={window.margin}
             maxWidthPercentage={window.maxWidthPercentage}
             lineHeight={window.lineHeight}
-<<<<<<< HEAD
             highlightOnRelease={window.highlightOnRelease}
-            highContrastFont={window.prefersHighContrastFont ?? true}
-=======
             highContrastText={window.prefersHighContrastFont ?? true}
->>>>>>> 2378abef
             articleMutations={{
               createHighlightMutation: (input) =>
                 mutation('createHighlight', input),
